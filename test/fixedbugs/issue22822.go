--- conflicted
+++ resolved
@@ -12,11 +12,7 @@
 func F() {
 	slice := []int{1, 2, 3}
 	len := int(2)
-<<<<<<< HEAD
-	println(len(slice)) // ERROR "cannot call non-function len .type int., declared at LINE-1"
+	println(len(slice)) // ERROR "cannot call non-function len .type int., declared at LINE-1|expected function"
 	const iota = 1
-	println(iota(slice)) // ERROR "cannot call non-function iota .type int., declared at LINE-1"
-=======
-	println(len(slice)) // ERROR "cannot call non-function len .type int., declared at|expected function"
->>>>>>> 89b44b4e
+	println(iota(slice)) // ERROR "cannot call non-function iota .type int., declared at LINE-1|expected function"
 }