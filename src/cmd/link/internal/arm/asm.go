--- conflicted
+++ resolved
@@ -103,11 +103,7 @@
 	return int32((uint32(a))&0xff000000 | 0x00ffffff&uint32(a+b))
 }
 
-<<<<<<< HEAD
-func adddynrel2(target *ld.Target, ldr *loader.Loader, syms *ld.ArchSyms, s loader.Sym, r *loader.Reloc2, rIdx int) bool {
-=======
 func adddynrel2(target *ld.Target, ldr *loader.Loader, syms *ld.ArchSyms, s loader.Sym, r loader.Reloc2, rIdx int) bool {
->>>>>>> 1667b357
 
 	targ := r.Sym()
 	var targType sym.SymKind
@@ -220,11 +216,7 @@
 
 	// Reread the reloc to incorporate any changes in type above.
 	relocs := ldr.Relocs(s)
-<<<<<<< HEAD
-	*r = relocs.At2(rIdx)
-=======
 	r = relocs.At2(rIdx)
->>>>>>> 1667b357
 
 	switch r.Type() {
 	case objabi.R_CALLARM:
